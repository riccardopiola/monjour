--- conflicted
+++ resolved
@@ -7,18 +7,26 @@
     from monjour.core.account import Account
 
 class LocaleImporter:
-    import_module_base: str
+    cls_name: str
+    module_base: str
     importers: list[ImporterInfo]
     cache: dict[str, type[Importer]]
 
-    def __init__(self, import_module_base: str):
-        self.import_module_base = import_module_base
+    def __init__(self, cls_name: str, module_base: str):
+        self.cls_name = cls_name
+        self.module_base = module_base
         self.importers = []
         self.cache = {}
 
-    def __iadd__(self, other: ImporterInfo):
-        self.importers.append(other)
-        return self
+    def add_option(self, locale: str, v: str, cls_name: str|None=None, module: str|None=None):
+        cls_name = cls_name or self.cls_name
+        if module is None:
+            module = self.module_base
+        elif module.startswith('.'):
+            module = self.module_base + module
+        else:
+            module = module
+        self.importers.append(ImporterInfo(locale, v, cls_name, module))
 
     def filter(self, with_locale: str|None = None, with_version: str|None=None,
                with_name: str|None=None) -> list[ImporterInfo]:
@@ -32,15 +40,11 @@
         return all
 
     def find_first(self, with_locale: str|None = None, with_version: str|None=None,
-<<<<<<< HEAD
-                   with_name: str|None=None) -> type[Importer]:
-=======
-                   with_name: str|None=None) -> Importer:
->>>>>>> 5521abe2
+                   with_name: str|None=None) -> ImporterInfo:
         results = self.filter(with_locale, with_version, with_name)
         if len(results) == 0:
             raise Exception('No importer found')
-        return self.load_importer(results[0])
+        return results[0]
 
     def load_first(self, with_locale: str|None = None, with_version: str|None=None,
                    with_name: str|None=None) -> type[Importer]:
@@ -50,15 +54,11 @@
         return self.load_importer(results[0])
 
     def load_importer(self, info: ImporterInfo) -> type[Importer]:
+        # First check the cache
         if info.id in self.cache:
             return self.cache[info.id]
-        if info.module is None:
-            module_name = self.import_module_base + "." + info.supported_locale
-        elif info.module.startswith('.'):
-            module_name = self.import_module_base + info.module
-        else:
-            module_name = info.module
-        module = import_module(module_name)
+        # Load the importer
+        module = import_module(info.module)
         importer = getattr(module, info.importer_class_name)
         self.cache[info.id] = importer
         return importer
